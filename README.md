--- conflicted
+++ resolved
@@ -19,13 +19,9 @@
 
 ## Release Notes
 
-<<<<<<< HEAD
 - Version 2.4.5
   - Update FFmpeg on Linux to version 5.0. 
-- Version 2.4.2
-=======
 - Version 2.4.3
->>>>>>> ba8ed025
   - Added more robust error and control logic for handling specific AVI files.
     - Detect and ignore cover art and thumbnail video tracks.
     - Perform conditional interlace detection using FFmpeg idet filter.
