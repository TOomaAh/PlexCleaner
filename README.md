# PlexCleaner

Utility to optimize media files for Direct Play in Plex, Emby, Jellyfin.

## License

Licensed under the [MIT License](./LICENSE)  
![GitHub](https://img.shields.io/github/license/ptr727/PlexCleaner)

## Build Status

Code and Pipeline is on [GitHub](https://github.com/ptr727/PlexCleaner).  
Docker images are published on [Docker Hub](https://hub.docker.com/u/ptr727/plexcleaner).

![GitHub Last Commit](https://img.shields.io/github/last-commit/ptr727/PlexCleaner?logo=github)  
![GitHub Workflow Status](https://img.shields.io/github/workflow/status/ptr727/PlexCleaner/Build%20and%20Publish%20Pipeline?logo=github)  
![GitHub Latest Release)](https://img.shields.io/github/v/release/ptr727/PlexCleaner?logo=github)  
![Docker Image Version](https://img.shields.io/docker/v/ptr727/plexcleaner/latest?label=latest&logo=docker)

## Release Notes

<<<<<<< HEAD
- Version 2.3.1
  - Warn when the HDR profile is `Dolby Vision` (profile 5) vs. `Dolby Vision / SMPTE ST 2086` (profile 7).
    - Unless using DV capable hardware, profile 5 may play but will result in funky colors on HDR10 hardware.
    - The warning is only logged during the verify step, repair is not possible.
    - To re-verify existing 4K files use the `verify` command, or reset the state using the `createsidecar` and `process` commands.
  - Renamed `getsidecar` command to `getsidecarinfo` for consistency with other getfooinfo commands.
  - Added `gettoolinfo` command to print media info reported by tools.
  - Refactored duplicate file iteration logic to use lambdas.
=======
>>>>>>> 6d434dc6
- Version 2.3:
  - Migrated from .NET 5 to .NET 6.
- Version 2.1:
  - Added backwards compatibility for some older JSON schemas.
  - Added the `upgradesidecar` command to migrate sidecar files to the current JSON schema version.
  - Sidecar JSON schema changes:
    - Replaced the unreliable file modified timestamp state tracking with a SHA256 hash of parts of the MKV file.
    - Replaced the `Verified` boolean with `State` flags to track more granular file state and modification changes.
    - Run the `upgradesidecar` command to migrate sidecar files to the current schema version.
  - Repairing metadata inconsistencies, e.g. MuxingMode not specified for S_VOBSUB subtitle codecs, by remuxing the MKV file.
  - Added a `ToolsOptions:AutoUpdate` configuration option to automatically update the tools before each run.
- Version 2.0:
  - Linux and Docker are now supported platforms.
    - Automatic downloading of tools on Linux is not currently supported, tools need to be manually installed on the system.
    - The Docker build includes all the prerequisite tools, and is easier to use vs. installing all the tools on Linux.
  - Support for H.265 encoding added.
  - All file metadata, titles, tags, and track names are now deleted during media file cleanup.
  - Windows systems will be kept awake during processing.
  - Schema version numbers were added to JSON config files, breaking backwards compatibility.
    - Sidecar JSON will be invalid and recreated, including re-verifying that can be very time consuming.
    - Tools JSON will be invalid and `checkfortools` should be used to update tools.
  - Tool version numbers are now using the short version number, allowing for Sidecar compatibility between Windows and Linux.
  - Processing of the same media can be mixed between Windows, Linux, and Docker, note that the paths in the `FileIgnoreList` setting are platform specific.
  - New options were added to the JSON config file.
    - `ConvertOptions:EnableH265Encoder`: Enable H.265 encoding vs. H.264.
    - `ToolsOptions:UseSystem`: Use tools from the system path vs. from the Tools folder, this is the default on Linux.
    - `VerifyOptions:RegisterInvalidFiles`: Add files that fail verify and repair to the `ProcessOptions:FileIgnoreList`.
    - `ProcessOptions:ReEncodeAudioFormats` : `opus` codec added to default list.
  - File logging and console output is now done using structured Serilog logging.
    - Basic console and file logging options are used, configuration from JSON is not currently supported.

## Use Cases

The objective of the tool is to modify media content such that it will Direct Play in [Plex](https://support.plex.tv/articles/200250387-streaming-media-direct-play-and-direct-stream/), [Emby](https://support.emby.media/support/solutions/articles/44001920144-direct-play-vs-direct-streaming-vs-transcoding), [Jellyfin](https://jellyfin.org/docs/plugin-api/MediaBrowser.Model.Session.PlayMethod.html).  
Different Plex server and client versions suffer different playback issues, and issues are often associated with specific media attributes.  
Occasionally Plex would fix the issue, other times the only solution is modification of the media file.

Below are a few examples of issues I've experienced over the many years of using Plex on Roku, NVidia Shield, and Apple TV:

- Container file formats other than MKV and MP4 are not supported by the client platform, re-multiplex to MKV.
- MPEG2 licensing prevents the platform from hardware decoding the content, re-encode to H.264.
- Some video codecs like MPEG-4 or VC1 cause playback issues, re-encode to H.264.
- Some H.264 video profiles like "Constrained Baseline@30" cause hangs on Roku, re-encode to H.264 "High@40".
- Interlaced video cause playback issues, re-encode to H.264 using HandBrake and de-interlace using `--comb-detect --decomb` options.
- Some audio codecs like Vorbis or WMAPro are not supported by the client platform, re-encode to AC3.
- Some subtitle tracks like VOBsub cause hangs when the MuxingMode attribute is not set, re-multiplex the file.
- Automatic audio and subtitle track selection requires the track language to be set, set the language for unknown tracks.
- Automatic track selection ignores the Default track attribute and uses the first track when multiple tracks are present, remove duplicate tracks.
- Corrupt files cause playback issues, verify stream integrity, try to automatically repair, or delete.
- Some WiFi or 100mbps Ethernet connected devices with small read buffers cannot play high bitrate content, verify content bitrate does not exceed the network bitrate.

## Installation

### Windows

- Install [.NET 6 Runtime](https://docs.microsoft.com/en-us/dotnet/core/install/windows).
- Download [PlexCleaner](https://github.com/ptr727/PlexCleaner/releases/latest) and extract pre-compiled binaries.
- Or compile from [code](https://github.com/ptr727/PlexCleaner.git) using [Visual Studio 2022](https://visualstudio.microsoft.com/downloads/) or [Visual Studio Code](https://code.visualstudio.com/download) or the [.NET 6 SDK](https://dotnet.microsoft.com/download).
- Install the required 3rd Party tools:
  - The 3rd party tools are downloaded in the `Tools` folder.
  - Make sure the folder exists, the default location is in the same folder as the binary.
  - [Download](https://www.7-zip.org/download.html) the 7-Zip commandline tool, e.g. [7z1805-extra.7z](https://www.7-zip.org/a/7z1805-extra.7z)
  - Extract the contents of the archive to the `Tools\SevenZip` folder.
  - The 7-Zip commandline tool should be in `Tools\SevenZip\x64\7za.exe`
  - With 7-Zip ready, the other 3rd party tools can automatically be downloaded and extracted by running:
    - `PlexCleaner.exe --settingsfile PlexCleaner.json checkfornewtools`
  - The tool version information will be stored in `Tools\Tools.json`
  - Keep the 3rd party tools updated by periodically running the `checkfornewtools` command.

### Linux

- Automatic downloading of Linux 3rd party tools are not currently supported, consider using the [Docker](https://hub.docker.com/u/ptr727/plexcleaner) build instead.
- Listed steps are for Ubuntu, adjust as appropriate for your distribution.
- Install prerequisites:
  - `sudo apt update`
  - `sudo apt install -y wget git apt-transport-https lsb-release software-properties-common p7zip-full`
- Install [.NET 6 Runtime](https://docs.microsoft.com/en-us/dotnet/core/install/linux):
  - `wget https://packages.microsoft.com/config/ubuntu/$(lsb_release -sr)/packages-microsoft-prod.deb -O packages-microsoft-prod.deb`
  - `sudo dpkg -i packages-microsoft-prod.deb`
  - `sudo apt update`
  - `sudo apt install -y dotnet-runtime-6.0`
  - `dotnet --info`
- Install the required 3rd Party tools:
  - Install [FfMpeg](https://launchpad.net/~savoury1/+archive/ubuntu/ffmpeg4):
    - `sudo add-apt-repository -y ppa:savoury1/graphics`
    - `sudo add-apt-repository -y ppa:savoury1/multimedia`
    - `sudo add-apt-repository -y ppa:savoury1/ffmpeg4`
    - `sudo apt update`
    - `sudo apt install -y ffmpeg`
    - `ffmpeg -version`
  - Install [MediaInfo](https://mediaarea.net/en/MediaInfo/Download/Ubuntu):
    - `wget https://mediaarea.net/repo/deb/repo-mediaarea_1.0-19_all.deb`
    - `sudo dpkg -i repo-mediaarea_1.0-19_all.deb`
    - `sudo apt update`
    - `sudo apt install -y mediainfo`
    - `mediainfo --version`
  - Install [HandBrake](https://handbrake.fr/docs/en/latest/get-handbrake/download-and-install.html):
    - `sudo add-apt-repository -y ppa:stebbins/handbrake-releases`
    - `sudo apt update`
    - `sudo apt install -y handbrake-cli`
    - `HandBrakeCLI --version`
  - Install [MKVToolNix](https://mkvtoolnix.download/downloads.html):
    - `wget -q -O - https://mkvtoolnix.download/gpg-pub-moritzbunkus.txt | sudo apt-key add -`
    - `sudo sh -c 'echo "deb https://mkvtoolnix.download/ubuntu/ $(lsb_release -sc) main" >> /etc/apt/sources.list.d/bunkus.org.list'`
    - `sudo apt update`
    - `sudo apt install -y mkvtoolnix`
    - `mkvmerge --version`
  - Keep the 3rd party tools updated by periodically running `sudo apt update` and `sudo apt upgrade`.
- Download [PlexCleaner](https://github.com/ptr727/PlexCleaner/releases/latest) and extract pre-compiled binaries.
- Or compile from [code](https://github.com/ptr727/PlexCleaner.git) using [.NET 6 SDK](https://docs.microsoft.com/en-us/dotnet/core/install/linux).


### Docker

- Docker builds are published on [Docker Hub](https://hub.docker.com/u/ptr727/plexcleaner), and updated weekly.
- The container has all the prerequisite 3rd party tools pre-installed.
- Map your host volumes, and make sure the user has permission to access and modify media files.
- The container is intended to be used in interactive mode, for long running operations run in a `screen` session.

Example, run an interactive shell:

```console
docker pull ptr727/plexcleaner

docker run \
  -it \
  --rm \
  --user nobody:users \
  --volume /data/media:/media:rw \
  ptr727/plexcleaner \
  /bin/bash

/PlexCleaner/PlexCleaner --version
```

Example, run a command:

```console
docker pull ptr727/plexcleaner

screen

docker run \
  -it \
  --rm \
  --user nobody:users \
  --env TZ=America/Los_Angeles \
  --volume /data/media:/media:rw \
  ptr727/plexcleaner \
  /PlexCleaner/PlexCleaner \
    --settingsfile /media/PlexCleaner/PlexCleaner.json \
    --logfile /media/PlexCleaner/PlexCleaner.log --logappend \
    process \
    --mediafiles /media/Movies /media/Series
```

## Configuration

Create a default configuration file by running:  
`PlexCleaner.exe --settingsfile PlexCleaner.json defaultsettings`

```jsonc
{
  // JSON Schema version
  "SchemaVersion": 1,
  // Tools options
  "ToolsOptions": {
    // Use system installed tools
    "UseSystem": false,
    // Tools folder
    "RootPath": ".\\Tools\\",
    // Tools directory relative to binary location
    "RootRelative": true,
    // Automatically check for new tools
    "AutoUpdate":  false
  },
  // Convert options
  "ConvertOptions": {
    // Enable H.265 encoding, else use H.264
    "EnableH265Encoder": true,
    // Video encoding CRF quality, H.264 default is 23, H.265 default is 28
    "VideoEncodeQuality": 20,
    // Audio encoding codec
    "AudioEncodeCodec": "ac3"
  },
  // Process options
  "ProcessOptions": {
    // Delete empty folders
    "DeleteEmptyFolders": true,
    // Delete non-media files
    // Any file that is not in KeepExtensions or in ReMuxExtensions or MKV will be deleted
    "DeleteUnwantedExtensions": true,
    // Files to keep but not process, e.g. subtitles, cover art, info, partial, etc.
    "KeepExtensions": ".partial~,.nfo,.jpg,.srt,.smi,.ssa,.ass,.vtt",
    // Enable re-mux
    "ReMux": true,
    // Files to remux to MKV
    "ReMuxExtensions": ".avi,.m2ts,.ts,.vob,.mp4,.m4v,.asf,.wmv",
    // Enable de-interlace
    // Note de-interlace detection is not absolute
    "DeInterlace": true,
    // Enable re-encode
    "ReEncode": true,
    // Re-encode the video if the format, codec, and profile values match
    // * will match anything, the number of filter entries must match
    // Use FFProbe attribute naming, and the `printmediainfo` command to get media info
    "ReEncodeVideoFormats": "mpeg2video,mpeg4,msmpeg4v3,msmpeg4v2,vc1,h264",
    "ReEncodeVideoCodecs": "*,dx50,div3,mp42,*,*",
    "ReEncodeVideoProfiles": "*,*,*,*,*,Constrained Baseline@30",
    // Re-encode matching audio codecs
    // If the video format is not H264 or H265, video will automatically be converted to H264 to avoid audio sync issues
    // Use FFProbe attribute naming, and the `printmediainfo` command to get media info
    "ReEncodeAudioFormats": "flac,mp2,vorbis,wmapro,pcm_s16le,opus",
    // Set default language if tracks have an undefined language
    "SetUnknownLanguage": true,
    // Default track language
    "DefaultLanguage": "eng",
    // Enable removing of unwanted language tracks
    "RemoveUnwantedLanguageTracks": true,
    // Track languages to keep
    // Use ISO 639-2 3 letter short form
    "KeepLanguages": "eng,afr,chi,ind",
    // Enable removing of duplicate tracks of the same type and language
    // Priority is given to tracks marked as Default
    // Forced subtitle tracks are prioritized
    // Subtitle tracks containing "SDH" in the title are de-prioritized
    // Audio tracks containing "Commentary" in the title are de-prioritized
    "RemoveDuplicateTracks": true,
    // If no Default audio tracks are found, tracks are prioritized by codec type
    // Use MKVMerge attribute naming, and the `printmediainfo` command to get media info
    "PreferredAudioFormats": "truehd atmos,truehd,dts-hd master audio,dts-hd high resolution audio,dts,e-ac-3,ac-3",
    // Enable removing of all tags from the media file
    // Track title information is not removed
    "RemoveTags": true,
    // Speedup media metadata processing by saving media info in sidecar files
    "UseSidecarFiles": true,
    // Invalidate sidecar files when tool versions change
    "SidecarUpdateOnToolChange": false,
    // Enable verify
    "Verify": true,
    // List of media files to ignore, e.g. repeat processing failures, but media still plays
    // Non-ascii characters must be JSON escaped
    "FileIgnoreList": [
      "\\\\server\\share1\\path1\\file1.mkv",
      "\\\\server\\share2\\path2\\file2.mkv"
    ]
  },
  // Monitor options
  "MonitorOptions": {
    // Time to wait after detecting a file change
    "MonitorWaitTime": 60,
    // Time to wait between file retry operations
    "FileRetryWaitTime": 5,
    // Number of times to retry a file operation
    "FileRetryCount": 2
  },
  // Verify options
  "VerifyOptions": {
    // Attempt to repair media files that fail verification
    "AutoRepair": true,
    // Delete media files that fail repair
    "DeleteInvalidFiles": false,
    // Add media files that fail repair to the FileIgnoreList setting
    "RegisterInvalidFiles": true,
    // Minimum required playback duration in seconds
    "MinimumDuration": 300,
    // Time in seconds to verify media streams, 0 will verify entire file
    "VerifyDuration": 0,
    // Time in seconds to count interlaced frames, 0 will count entire file
    "IdetDuration": 0,
    // Maximum bitrate in bits per second, 0 will skip computation
    "MaximumBitrate": 100000000,
    // Skip files older than the minimum file age in days, 0 will process all files
    "MinimumFileAge": 0
  }
}
```

## Usage

Commandline options:  
`PlexCleaner.exe --help`

```console
> ./PlexCleaner --help
PlexCleaner:
  Utility to optimize media files for Direct Play on Plex, Emby, Jellyfin

Usage:
  PlexCleaner [options] [command]

Options:
  --settingsfile <settingsfile> (REQUIRED)    Path to settings file
  --logfile <logfile>                         Path to log file
  --logappend                                 Append to the log file vs. default overwrite
  --version                                   Show version information
  -?, -h, --help                              Show help and usage information

Commands:
  defaultsettings     Write default values to settings file
  checkfornewtools    Check for and download new tools
  process             Process media files
  monitor             Monitor and process media file changes in folders
  remux               Re-Multiplex media files
  reencode            Re-Encode media files
  deinterlace         De-Interlace media files
  verify              Verify media files
  createsidecar       Create sidecar files
  getsidecarinfo      Print sidecar file attribute information
  gettagmap           Print attribute tag-map created from media files
  getmediainfo        Print media file attribute information
  gettoolinfo         Print tool file attribute information
  getbitrateinfo      Print media file bitrate information
  upgradesidecar      Upgrade sidecar file schemas
```

The `--settingsfile` JSON settings file is required.  
The `--logfile` output log file is optional, the file will be overwritten unless `--logappend` is set.

One of the commands must be specified.

### Process Media Files

```console
> .\PlexCleaner.exe process --help
process:
  Process media files.

Usage:
  PlexCleaner process [options]

Options:
  --mediafiles <mediafiles> (REQUIRED)    List of media files or folders.
  --testsnippets                          Create short video clips, useful during testing.
  --testnomodify                          Do not make any modifications, useful during testing.
  -?, -h, --help                          Show help and usage information.
```

The `process` command will use the JSON configuration settings to conditionally modify the media content.  
The `--mediafiles` option can point to a combination of files or folders.  

Example:  
`PlexCleaner.exe --settingsfile "PlexCleaner.json" --logfile "PlexCleaner.log" --appendtolog process --mediafiles "C:\Foo\Test.mkv" "D:\Media"`

The following processing will be done:

- Delete files with extensions not in the `KeepExtensions` list.
- Re-multiplex containers in the `ReMuxExtensions` list to MKV container format.
- Remove all tags, titles, and attachments from the media file.
- Set the language to `DefaultLanguage` for any track with an undefined language.
- Remove tracks with languages not in the `KeepLanguages` list.
- Remove duplicate tracks, where duplicates are tracks of the same type and language.
- Re-multiplex the media file if required.
- De-interlace the video track if interlaced.
- Re-encode video to H.264 or H.265 at `VideoEncodeQuality` if video matches the `ReEncodeVideoFormats`, `ReEncodeVideoCodecs`, and `ReEncodeVideoProfiles` list.
- Re-encode audio to `AudioEncodeCodec` if audio matches the `ReEncodeAudioFormats` list.
- Verify the media container and stream integrity, if corrupt try to automatically repair, else delete the file.

### Re-Multiplex, Re-Encode, De-Interlace, Verify

The `remux` command will re-multiplex the media files using `MKVMerge`.

The `reencode` command will re-encode the media files using `FFMPeg` and H.264 at `VideoEncodeQuality` for video, and `AudioEncodeCodec` for audio.

The `deinterlace` command will de-interlace interlaced media files using `HandBrake --comb-detect --decomb`.

The `verify` command will use `FFmpeg` to render the file streams and report on any container or stream errors.  

### Monitor

The `monitor` command will watch the specified folders for changes, and process the directories with changes.

Note that the [FileSystemWatcher](https://docs.microsoft.com/en-us/dotnet/api/system.io.filesystemwatcher) is not always reliable on Linux or NAS Samba shares.  
Also note that changes made directly to the underlying filesystem will not trigger when watching the SMB shares, e.g. when a Docker container writes to a mapped volume, the SMB view of that volume will not trigger.

### CreateSidecar, UpgradeSidecar

The `createsidecar` command will create sidecar files.  
All state attributes will be deleted, e.g. the file will be re-verified.

The `upgradesidecar` command will upgrade the sidecar schemas to the current version.  
When possible the verified state of the file will be maintained, avoiding the cost of unnecessary and time consuming re-verification operations.

### GetTagMap, GetMediaInfo, GetToolInfo, GetSidecarInfo, GetBitrateInfo

The `gettagmap` command will calculate and print attribute mappings between between different media information tools.

The `getmediainfo` command will print media attribute information.

The `gettoolinfo` command will print tool attribute information.

The `getsidecarinfo` command will print sidecar attribute information.

The `getbitrateinfo` command will calculate and print media bitrate information.

## 3rd Party Tools

- [7-Zip](https://www.7-zip.org/)
- [MediaInfo](https://mediaarea.net/en-us/MediaInfo/)
- [HandBrake](https://handbrake.fr/)
- [MKVToolNix](https://mkvtoolnix.download/)
- [FFmpeg](https://www.ffmpeg.org/)
- [ISO language codes](http://www-01.sil.org/iso639-3/download.asp)
- [Xml2CSharp](http://xmltocsharp.azurewebsites.net/)
- [quicktype](https://quicktype.io/)
- [regex101.com](https://regex101.com/)
- [HtmlAgilityPack](https://html-agility-pack.net/)
- [Newtonsoft.Json](https://www.newtonsoft.com/json)
- [System.CommandLine](https://github.com/dotnet/command-line-api)
- [Serilog](https://serilog.net/)

## Sample Media Files

- [Kodi](https://kodi.wiki/view/Samples)
- [JellyFish](http://jell.yfish.us/)
- [DemoWorld](https://www.demo-world.eu/2d-demo-trailers-hd/)
- [MPlayer](https://samples.mplayerhq.hu/)
<|MERGE_RESOLUTION|>--- conflicted
+++ resolved
@@ -19,7 +19,6 @@
 
 ## Release Notes
 
-<<<<<<< HEAD
 - Version 2.3.1
   - Warn when the HDR profile is `Dolby Vision` (profile 5) vs. `Dolby Vision / SMPTE ST 2086` (profile 7).
     - Unless using DV capable hardware, profile 5 may play but will result in funky colors on HDR10 hardware.
@@ -28,8 +27,6 @@
   - Renamed `getsidecar` command to `getsidecarinfo` for consistency with other getfooinfo commands.
   - Added `gettoolinfo` command to print media info reported by tools.
   - Refactored duplicate file iteration logic to use lambdas.
-=======
->>>>>>> 6d434dc6
 - Version 2.3:
   - Migrated from .NET 5 to .NET 6.
 - Version 2.1:
@@ -446,4 +443,4 @@
 - [Kodi](https://kodi.wiki/view/Samples)
 - [JellyFish](http://jell.yfish.us/)
 - [DemoWorld](https://www.demo-world.eu/2d-demo-trailers-hd/)
-- [MPlayer](https://samples.mplayerhq.hu/)
+- [MPlayer](https://samples.mplayerhq.hu/)